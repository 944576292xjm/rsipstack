use super::{
    authenticate::{handle_client_authenticate, Credential},
    DialogId,
};
use crate::{
    rsip_ext::RsipResponseExt,
    transaction::{
        endpoint::EndpointInnerRef,
        key::{TransactionKey, TransactionRole},
        make_call_id, make_tag,
        transaction::Transaction,
    },
    transport::SipAddr,
    Result,
};
use rsip::{
    prelude::{HeadersExt, ToTypedHeader},
    Response, SipMessage, StatusCode,
};
use tracing::{debug, info};

/// SIP Registration Client
///
/// `Registration` provides functionality for SIP user agent registration
/// with a SIP registrar server. Registration is the process by which a
/// SIP user agent informs a registrar server of its current location
/// and availability for receiving calls.
///
/// # Key Features
///
/// * **User Registration** - Registers user agent with SIP registrar
/// * **Authentication Support** - Handles digest authentication challenges
/// * **Contact Management** - Manages contact URI and expiration
/// * **DNS Resolution** - Resolves registrar server addresses
/// * **Automatic Retry** - Handles authentication challenges automatically
///
/// # Registration Process
///
/// 1. **DNS Resolution** - Resolves registrar server address
/// 2. **REGISTER Request** - Sends initial REGISTER request
/// 3. **Authentication** - Handles 401/407 challenges if needed
/// 4. **Confirmation** - Receives 200 OK with registration details
/// 5. **Refresh** - Periodically refreshes registration before expiration
///
/// # Examples
///
/// ## Basic Registration
///
/// ```rust,no_run
/// # use rsipstack::dialog::registration::Registration;
/// # use rsipstack::dialog::authenticate::Credential;
/// # use rsipstack::transaction::endpoint::Endpoint;
/// # async fn example() -> rsipstack::Result<()> {
/// # let endpoint: Endpoint = todo!();
/// let credential = Credential {
///     username: "alice".to_string(),
///     password: "secret123".to_string(),
///     realm: Some("example.com".to_string()),
/// };
///
/// let mut registration = Registration::new(endpoint.inner.clone(), Some(credential));
/// let server = rsip::Uri::try_from("sip:sip.example.com").unwrap();
/// let response = registration.register(server.clone(), None).await?;
///
/// if response.status_code == rsip::StatusCode::OK {
///     println!("Registration successful");
///     println!("Expires in: {} seconds", registration.expires());
/// }
/// # Ok(())
/// }
/// ```
///
/// ## Registration Loop
///
/// ```rust,no_run
/// # use rsipstack::dialog::registration::Registration;
/// # use rsipstack::dialog::authenticate::Credential;
/// # use rsipstack::transaction::endpoint::Endpoint;
/// # use std::time::Duration;
/// # async fn example() -> rsipstack::Result<()> {
/// # let endpoint: Endpoint = todo!();
/// # let credential: Credential = todo!();
/// # let server = rsip::Uri::try_from("sip:sip.example.com").unwrap();
/// let mut registration = Registration::new(endpoint.inner.clone(), Some(credential));
///
/// loop {
///     match registration.register(server.clone(), None).await {
///         Ok(response) if response.status_code == rsip::StatusCode::OK => {
///             let expires = registration.expires();
///             println!("Registered for {} seconds", expires);
///
///             // Re-register before expiration (with some margin)
///             tokio::time::sleep(Duration::from_secs((expires * 3 / 4) as u64)).await;
///         },
///         Ok(response) => {
///             eprintln!("Registration failed: {}", response.status_code);
///             tokio::time::sleep(Duration::from_secs(30)).await;
///         },
///         Err(e) => {
///             eprintln!("Registration error: {}", e);
///             tokio::time::sleep(Duration::from_secs(30)).await;
///         }
///     }
/// }
/// # Ok(())
/// # }
/// ```
///
/// # Thread Safety
///
/// Registration is not thread-safe and should be used from a single task.
/// The sequence number and state are managed internally and concurrent
/// access could lead to protocol violations.
pub struct Registration {
    pub last_seq: u32,
    pub endpoint: EndpointInnerRef,
    pub credential: Option<Credential>,
    pub contact: Option<rsip::typed::Contact>,
    pub allow: rsip::headers::Allow,
    /// Public address detected by the server (IP and port)
    pub public_address: Option<rsip::HostWithPort>,
    pub call_id: rsip::headers::CallId,
}

impl Registration {
    /// Create a new registration client
    ///
    /// Creates a new Registration instance for registering with a SIP server.
    /// The registration will use the provided endpoint for network communication
    /// and credentials for authentication if required.
    ///
    /// # Parameters
    ///
    /// * `endpoint` - Reference to the SIP endpoint for network operations
    /// * `credential` - Optional authentication credentials
    ///
    /// # Returns
    ///
    /// A new Registration instance ready to perform registration
    ///
    /// # Examples
    ///
    /// ```rust,no_run
    /// # use rsipstack::dialog::registration::Registration;
    /// # use rsipstack::dialog::authenticate::Credential;
    /// # use rsipstack::transaction::endpoint::Endpoint;
    /// # fn example() {
    /// # let endpoint: Endpoint = todo!();
    /// // Registration without authentication
    /// let registration = Registration::new(endpoint.inner.clone(), None);
    ///
    /// // Registration with authentication
    /// let credential = Credential {
    ///     username: "alice".to_string(),
    ///     password: "secret123".to_string(),
    ///     realm: Some("example.com".to_string()),
    /// };
    /// let registration = Registration::new(endpoint.inner.clone(), Some(credential));
    /// # }
    /// ```
<<<<<<< HEAD
    pub fn new(endpoint: EndpointInnerRef, credential: Option<Credential>, public_address: Option<rsip::HostWithPort>) -> Self {
=======
    pub fn new(endpoint: EndpointInnerRef, credential: Option<Credential>) -> Self {
        let call_id = make_call_id(endpoint.option.callid_suffix.as_deref());
>>>>>>> d9f0ac97
        Self {
            last_seq: 0,
            endpoint,
            credential,
            contact: None,
            allow: Default::default(),
<<<<<<< HEAD
            public_address,
=======
            public_address: None,
            call_id,
>>>>>>> d9f0ac97
        }
    }

    /// Get the discovered public address
    ///
    /// Returns the public IP address and port discovered during the registration
    /// process. The SIP server indicates the client's public address through
    /// the 'received' and 'rport' parameters in Via headers.
    ///
    /// This is essential for NAT traversal, as it allows the client to use
    /// the correct public address in Contact headers and SDP for subsequent
    /// dialogs and media sessions.
    ///
    /// # Returns
    ///
    /// * `Some((ip, port))` - The discovered public IP address and port
    /// * `None` - No public address has been discovered yet
    ///
    /// # Examples
    ///
    /// ```rust,no_run
    /// # use rsipstack::dialog::registration::Registration;
    /// # async fn example() {
    /// # let registration: Registration = todo!();
    /// if let Some(public_address) = registration.discovered_public_address() {
    ///     println!("Public address: {}", public_address);
    ///     // Use this address for Contact headers in dialogs
    /// } else {
    ///     println!("No public address discovered yet");
    /// }
    /// # }
    /// ```
    pub fn discovered_public_address(&self) -> Option<rsip::HostWithPort> {
        self.public_address.clone()
    }

    /// Get the registration expiration time
    ///
    /// Returns the expiration time in seconds for the current registration.
    /// This value is extracted from the Contact header's expires parameter
    /// in the last successful registration response.
    ///
    /// # Returns
    ///
    /// Expiration time in seconds (default: 50 if not set)
    ///
    /// # Examples
    ///
    /// ```rust,no_run
    /// # use rsipstack::dialog::registration::Registration;
    /// # use std::time::Duration;
    /// # async fn example() {
    /// # let registration: Registration = todo!();
    /// let expires = registration.expires();
    /// println!("Registration expires in {} seconds", expires);
    ///
    /// // Schedule re-registration before expiration
    /// let refresh_time = expires * 3 / 4; // 75% of expiration time
    /// tokio::time::sleep(Duration::from_secs(refresh_time as u64)).await;
    /// # }
    /// ```
    pub fn expires(&self) -> u32 {
        self.contact
            .as_ref()
            .and_then(|c| c.expires())
            .map(|e| e.seconds().unwrap_or(50))
            .unwrap_or(50)
    }

    /// Perform SIP registration with the server
    ///
    /// Sends a REGISTER request to the specified SIP server to register
    /// the user agent's current location. This method handles the complete
    /// registration process including DNS resolution, authentication
    /// challenges, and response processing.
    ///
    /// # Parameters
    ///
    /// * `server` - SIP server hostname or IP address (e.g., "sip.example.com")
    ///
    /// # Returns
    ///
    /// * `Ok(Response)` - Final response from the registration server
    /// * `Err(Error)` - Registration failed due to network or protocol error
    ///
    /// # Registration Flow
    ///
    /// 1. **DNS Resolution** - Resolves server address and transport
    /// 2. **Request Creation** - Creates REGISTER request with proper headers
    /// 3. **Initial Send** - Sends the registration request
    /// 4. **Authentication** - Handles 401/407 challenges if credentials provided
    /// 5. **Response Processing** - Returns final response (200 OK or error)
    ///
    /// # Response Codes
    ///
    /// * `200 OK` - Registration successful
    /// * `401 Unauthorized` - Authentication required (handled automatically)
    /// * `403 Forbidden` - Registration not allowed
    /// * `404 Not Found` - User not found
    /// * `423 Interval Too Brief` - Requested expiration too short
    ///
    /// # Examples
    ///
    /// ## Successful Registration
    ///
    /// ```rust,no_run
    /// # use rsipstack::dialog::registration::Registration;
    /// # use rsip::prelude::HeadersExt;
    /// # async fn example() -> rsipstack::Result<()> {
    /// # let mut registration: Registration = todo!();
    /// let server = rsip::Uri::try_from("sip:sip.example.com").unwrap();
    /// let response = registration.register(server, None).await?;
    ///
    /// match response.status_code {
    ///     rsip::StatusCode::OK => {
    ///         println!("Registration successful");
    ///         // Extract registration details from response
    ///         if let Ok(_contact) = response.contact_header() {
    ///             println!("Registration confirmed");
    ///         }
    ///     },
    ///     rsip::StatusCode::Forbidden => {
    ///         println!("Registration forbidden");
    ///     },
    ///     _ => {
    ///         println!("Registration failed: {}", response.status_code);
    ///     }
    /// }
    /// # Ok(())
    /// # }
    /// ```
    ///
    /// ## Error Handling
    ///
    /// ```rust,no_run
    /// # use rsipstack::dialog::registration::Registration;
    /// # use rsipstack::Error;
    /// # async fn example() {
    /// # let mut registration: Registration = todo!();
    /// # let server = rsip::Uri::try_from("sip:sip.example.com").unwrap();
    /// match registration.register(server, None).await {
    ///     Ok(response) => {
    ///         // Handle response based on status code
    ///     },
    ///     Err(Error::DnsResolutionError(msg)) => {
    ///         eprintln!("DNS resolution failed: {}", msg);
    ///     },
    ///     Err(Error::TransportLayerError(msg, addr)) => {
    ///         eprintln!("Network error to {}: {}", addr, msg);
    ///     },
    ///     Err(e) => {
    ///         eprintln!("Registration error: {}", e);
    ///     }
    /// }
    /// # }
    /// ```
    ///
    /// # Authentication
    ///
    /// If credentials are provided during Registration creation, this method
    /// will automatically handle authentication challenges:
    ///
    /// 1. Send initial REGISTER request
    /// 2. Receive 401/407 challenge with authentication parameters
    /// 3. Calculate authentication response using provided credentials
    /// 4. Resend REGISTER with Authorization header
    /// 5. Receive final response
    ///
    /// # Contact Header
    ///
    /// The method will automatically update the Contact header with the public
    /// address discovered during the registration process. This is essential
    /// for proper NAT traversal in SIP communications.
    ///
    /// If you want to use a specific Contact header, you can set it manually
    /// before calling this method.
    ///
    pub async fn register(&mut self, server: rsip::Uri, expires: Option<u32>) -> Result<Response> {
        self.last_seq += 1;

        let mut to = rsip::typed::To {
            display_name: None,
            uri: server.clone(),
            params: vec![],
        };

        if let Some(cred) = &self.credential {
            to.uri.auth = Some(rsip::auth::Auth {
                user: cred.username.clone(),
                password: None,
            });
        }

        let from = rsip::typed::From {
            display_name: None,
            uri: to.uri.clone(),
            params: vec![],
        }
        .with_tag(make_tag());

        let via = self.endpoint.get_via(None, None)?;

        // Contact address selection priority:
        // 1. Contact header from REGISTER response (highest priority)
        //    - Most accurate as it reflects server's view of client address
        // 2. Public address discovered during registration
        //    - Address detected from Via received parameter
        // 3. Local non-loopback address (lowest priority)
        //    - Only used for initial registration attempt
        //    - Will be replaced by server-discovered address after first response
        let contact = self.contact.clone().unwrap_or_else(|| {
            let contact_host_with_port = self
                .public_address
                .clone()
                .unwrap_or_else(|| via.uri.host_with_port.clone());
            rsip::typed::Contact {
                display_name: None,
                uri: rsip::Uri {
                    auth: to.uri.auth.clone(),
                    scheme: Some(rsip::Scheme::Sip),
                    host_with_port: contact_host_with_port,
                    params: vec![],
                    headers: vec![],
                },
                params: vec![],
            }
        });
        let mut request = self.endpoint.make_request(
            rsip::Method::Register,
            server,
            via,
            from,
            to,
            self.last_seq,
        );

        // Thanks to https://github.com/restsend/rsipstack/issues/32
        request.headers.unique_push(self.call_id.clone().into());
        request.headers.unique_push(contact.into());
        request.headers.unique_push(self.allow.clone().into());
        if let Some(expires) = expires {
            request
                .headers
                .unique_push(rsip::headers::Expires::from(expires).into());
        }

        let key = TransactionKey::from_request(&request, TransactionRole::Client)?;
        let mut tx = Transaction::new_client(key, request, self.endpoint.clone(), None);

        tx.send().await?;
        let mut auth_sent = false;

        while let Some(msg) = tx.receive().await {
            match msg {
                SipMessage::Response(resp) => match resp.status_code {
                    StatusCode::Trying => {
                        continue;
                    }
                    StatusCode::ProxyAuthenticationRequired | StatusCode::Unauthorized => {
                        let received = resp.via_received();
                        if self.public_address != received {
                            info!(
                                "Updated public address from 401 response, will use in authenticated request: {:?} -> {:?}",
                                self.public_address, received
                            );
                            self.public_address = received;
                            self.contact = None;
                        }

                        if auth_sent {
                            debug!("received {} response after auth sent", resp.status_code);
                            return Ok(resp);
                        }

                        if let Some(cred) = &self.credential {
                            self.last_seq += 1;

                            // Handle authentication with the existing transaction
                            // The contact will be updated in the next registration cycle if needed
                            tx = handle_client_authenticate(self.last_seq, tx, resp, cred).await?;

                            tx.send().await?;
                            auth_sent = true;
                            continue;
                        } else {
                            debug!("received {} response without credential", resp.status_code);
                            return Ok(resp);
                        }
                    }
                    StatusCode::OK => {
                        // Check if server indicated our public IP in Via header
                        let received = resp.via_received();
                        // Update contact header from response

                        match resp.contact_header() {
                            Ok(contact) => {
                                self.contact = contact.typed().ok();
                            }
                            Err(_) => {}
                        };
                        if self.public_address != received {
                            info!(
                                "Discovered public IP, will use for future registrations and calls: {:?} -> {:?}",
                                self.public_address, received
                            );
                            self.public_address = received;
                        }
                        info!(
                            "registration do_request done: {:?} {:?}",
                            resp.status_code,
                            self.contact.as_ref().map(|c| c.uri.to_string())
                        );
                        return Ok(resp);
                    }
                    _ => {
                        info!("registration do_request done: {:?}", resp.status_code);
                        return Ok(resp);
                    }
                },
                _ => break,
            }
        }
        return Err(crate::Error::DialogError(
            "registration transaction is already terminated".to_string(),
            DialogId::try_from(&tx.original)?,
            StatusCode::BadRequest,
        ));
    }

    /// Create a NAT-aware Contact header with public address
    ///
    /// Creates a Contact header suitable for use in SIP dialogs that takes into
    /// account the public address discovered during registration. This is essential
    /// for proper NAT traversal in SIP communications.
    ///
    /// # Parameters
    ///
    /// * `username` - SIP username for the Contact URI
    /// * `public_address` - Optional public address to use (IP and port)
    /// * `local_address` - Fallback local address if no public address available
    ///
    /// # Returns
    ///
    /// A Contact header with appropriate address for NAT traversal
    ///
    /// # Examples
    ///
    /// ```rust,no_run
    /// # use rsipstack::dialog::registration::Registration;
    /// # use std::net::{IpAddr, Ipv4Addr};
    /// # use rsipstack::transport::SipAddr;
    /// # fn example() {
    /// # let local_addr: SipAddr = todo!();
    /// let contact = Registration::create_nat_aware_contact(
    ///     "alice",
    ///     Some(rsip::HostWithPort {
    ///         host: IpAddr::V4(Ipv4Addr::new(203, 0, 113, 1)).into(),
    ///         port: Some(5060.into()),
    ///     }),
    ///     &local_addr,
    /// );
    /// # }
    /// ```
    pub fn create_nat_aware_contact(
        username: &str,
        public_address: Option<rsip::HostWithPort>,
        local_address: &SipAddr,
    ) -> rsip::typed::Contact {
        let contact_host_with_port = public_address.unwrap_or_else(|| local_address.clone().into());
        let params = vec![];

        // Don't add 'ob' parameter as it may confuse some SIP proxies
        // and prevent proper ACK routing
        // if public_address.is_some() {
        //     params.push(Param::Other("ob".into(), None));
        // }

        rsip::typed::Contact {
            display_name: None,
            uri: rsip::Uri {
                scheme: Some(rsip::Scheme::Sip),
                auth: Some(rsip::Auth {
                    user: username.to_string(),
                    password: None,
                }),
                host_with_port: contact_host_with_port,
                params,
                headers: vec![],
            },
            params: vec![],
        }
    }
}<|MERGE_RESOLUTION|>--- conflicted
+++ resolved
@@ -158,24 +158,16 @@
     /// let registration = Registration::new(endpoint.inner.clone(), Some(credential));
     /// # }
     /// ```
-<<<<<<< HEAD
     pub fn new(endpoint: EndpointInnerRef, credential: Option<Credential>, public_address: Option<rsip::HostWithPort>) -> Self {
-=======
-    pub fn new(endpoint: EndpointInnerRef, credential: Option<Credential>) -> Self {
         let call_id = make_call_id(endpoint.option.callid_suffix.as_deref());
->>>>>>> d9f0ac97
         Self {
             last_seq: 0,
             endpoint,
             credential,
             contact: None,
             allow: Default::default(),
-<<<<<<< HEAD
             public_address,
-=======
-            public_address: None,
             call_id,
->>>>>>> d9f0ac97
         }
     }
 
