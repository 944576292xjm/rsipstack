--- conflicted
+++ resolved
@@ -257,21 +257,12 @@
 
             let mut lookup = rsip_dns::Lookup::from(context);
             match lookup.resolve_next().await {
-<<<<<<< HEAD
-                Some(target) => {
-                    &SipAddr {
-                        r#type: Some(target.transport),
-                        addr: HostWithPort::from(SocketAddr::new(target.ip_addr, u16::from(5066 as u16)))
-                        //addr: HostWithPort::from(SocketAddr::new(target.ip_addr, u16::from(target.port)))
-                    }
-=======
                 Some(target) => &SipAddr {
                     r#type: Some(target.transport),
                     addr: HostWithPort::from(SocketAddr::new(
                         target.ip_addr,
                         u16::from(target.port),
                     )),
->>>>>>> b0f6e2e9
                 },
                 None => {
                     return Err(crate::Error::DnsResolutionError(format!(
@@ -298,12 +289,6 @@
                     }
                 }
             }
-<<<<<<< HEAD
-            Some(rsip::transport::Transport::Tcp)
-            | Some(rsip::transport::Transport::Tls) => {
-                // create new transport and serve it
-                todo!()
-=======
             Some(rsip::transport::Transport::Tcp) => {
                 let connection = TcpConnection::connect(target).await?;
                 let sip_connection = SipConnection::Tcp(connection);
@@ -318,7 +303,6 @@
                 let connection = WebSocketConnection::connect(target).await?;
                 let sip_connection = SipConnection::WebSocket(connection);
                 return Ok(sip_connection);
->>>>>>> b0f6e2e9
             }
             _ => {}
         }
